--- conflicted
+++ resolved
@@ -37,11 +37,7 @@
         {
             _api = api;
             InitializeComponent();
-<<<<<<< HEAD
-            this.ResultListBoxPreview.DataContext = new ResultsViewModel();
-=======
             ResultListBoxPreview.DataContext = new ResultsViewModel();
->>>>>>> e4b067d2
             Loaded += Setting_Loaded;
         }
 
