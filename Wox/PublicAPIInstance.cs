﻿using NHotkey;
using NHotkey.Wpf;
using System;
using System.Collections.Generic;
using System.Diagnostics;
using System.Linq;
using System.Net;
using System.Text;
using System.Threading;
using System.Threading.Tasks;
using System.Windows;
using System.Windows.Input;
using System.Windows.Threading;
using Wox.Core.Plugin;
using Wox.Core.Resource;
using Wox.Core.UserSettings;
using Wox.Helper;
using Wox.Infrastructure.Hotkey;
using Wox.Plugin;
using Wox.ViewModel;
using Wox.Extensions;

namespace Wox
{
    public class PublicAPIInstance : IPublicAPI
    {

        #region Constructor

        public PublicAPIInstance(MainViewModel mainVM)
        {
            MainVM = mainVM;


<<<<<<< HEAD

=======
>>>>>>> 320f78b3
            GlobalHotkey.Instance.hookedKeyboardCallback += KListener_hookedKeyboardCallback;
            WebRequest.RegisterPrefix("data", new DataWebRequestFactory());

            SetHotkey(UserSettingStorage.Instance.Hotkey, OnHotkey);
            SetCustomPluginHotkey();

            MainVM.ListeningKeyPressed += (o, e) => {

                if(e.KeyEventArgs.Key == Key.Back)
                {
                    if (null != BackKeyDownEvent)
                    {
                        BackKeyDownEvent(new WoxKeyDownEventArgs
                        {
                            Query = MainVM.QueryText,
                            keyEventArgs = e.KeyEventArgs
                        });
                    }
                }

            };
        }

        #endregion

        #region Properties

        private MainViewModel MainVM
        {
            get;
            set;
        }

        #endregion

        #region Public API

        public void ChangeQuery(string query, bool requery = false)
        {
            MainVM.QueryText = query;
            MainVM.CaretIndex = MainVM.QueryText.Length;

        }

        public void ChangeQueryText(string query, bool selectAll = false)
        {
            MainVM.QueryText = query;
            MainVM.SelectAllText = true;
        }

        public void CloseApp()
        {
            //notifyIcon.Visible = false;
            Application.Current.Shutdown();
        }

        public void RestarApp()
        {
            ProcessStartInfo info = new ProcessStartInfo
            {
                FileName = Application.ResourceAssembly.Location,
                Arguments = SingleInstance<App>.Restart
            };
            Process.Start(info);
        }

        public void HideApp()
        {
            HideWox();
        }

        public void ShowApp()
        {
            ShowWox();
        }

        public void ShowMsg(string title, string subTitle, string iconPath)
        {
            Application.Current.Dispatcher.Invoke(() =>
            {
                var m = new Msg { Owner = Application.Current.MainWindow };
                m.Show(title, subTitle, iconPath);
            });
        }

        public void OpenSettingDialog(string tabName = "general")
        {
            Application.Current.Dispatcher.Invoke(() =>
            {
                SettingWindow sw = SingletonWindowOpener.Open<SettingWindow>(this);
                sw.SwitchTo(tabName);
            });
        }

        public void StartLoadingBar()
        {
<<<<<<< HEAD
            this.MainVM.ProgressBarVisibility = Visibility.Visible;
=======
            MainVM.IsProgressBarVisible = true;
>>>>>>> 320f78b3
        }

        public void StopLoadingBar()
        {
<<<<<<< HEAD
            this.MainVM.ProgressBarVisibility = Visibility.Collapsed;
=======
            MainVM.IsProgressBarVisible = false;
>>>>>>> 320f78b3
        }

        public void InstallPlugin(string path)
        {
            Application.Current.Dispatcher.Invoke(() => PluginManager.InstallPlugin(path));
        }

        public void ReloadPlugins()
        {
            Application.Current.Dispatcher.Invoke(() => PluginManager.Init(this));
        }

        public string GetTranslation(string key)
        {
            return InternationalizationManager.Instance.GetTranslation(key);
        }

        public List<PluginPair> GetAllPlugins()
        {
            return PluginManager.AllPlugins.ToList();
        }

        public event WoxKeyDownEventHandler BackKeyDownEvent;
        public event WoxGlobalKeyboardEventHandler GlobalKeyboardEvent;
        public event ResultItemDropEventHandler ResultItemDropEvent;

        public void PushResults(Query query, PluginMetadata plugin, List<Result> results)
        {
            results.ForEach(o =>
            {
                o.PluginDirectory = plugin.PluginDirectory;
                o.PluginID = plugin.ID;
                o.OriginQuery = query;
            });
            MainVM.UpdateResultView(results, plugin, query);
        }

        public void ShowContextMenu(PluginMetadata plugin, List<Result> results)
        {
            if (results != null && results.Count > 0)
            {
                results.ForEach(o =>
                {
                    o.PluginDirectory = plugin.PluginDirectory;
                    o.PluginID = plugin.ID;
                });

<<<<<<< HEAD
                this.MainVM.ShowContextMenu(results, plugin.ID);
=======
                MainVM.ShowContextMenu(results, plugin.ID);
>>>>>>> 320f78b3
            }
        }

        #endregion

        #region Private Methods

        private bool KListener_hookedKeyboardCallback(KeyEvent keyevent, int vkcode, SpecialKeyState state)
        {
            if (GlobalKeyboardEvent != null)
            {
                return GlobalKeyboardEvent((int)keyevent, vkcode, state);
            }
            return true;
        }

        private void HideWox()
        {
<<<<<<< HEAD
            UserSettingStorage.Instance.WindowLeft = this.MainVM.Left;
            UserSettingStorage.Instance.WindowTop = this.MainVM.Top;
            this.MainVM.WindowVisibility = Visibility.Collapsed;
=======
            UserSettingStorage.Instance.WindowLeft = MainVM.Left;
            UserSettingStorage.Instance.WindowTop = MainVM.Top;
            MainVM.IsVisible = false;
>>>>>>> 320f78b3
        }

        private void ShowWox(bool selectAll = true)
        {
            UserSettingStorage.Instance.IncreaseActivateTimes();
<<<<<<< HEAD
            this.MainVM.WindowVisibility = Visibility.Visible;
            this.MainVM.SelectAllText = true;
=======
            MainVM.IsVisible = true;
            MainVM.SelectAllText = true;
>>>>>>> 320f78b3
        }

        public void SetHotkey(string hotkeyStr, EventHandler<HotkeyEventArgs> action)
        {
            var hotkey = new HotkeyModel(hotkeyStr);
            SetHotkey(hotkey, action);
        }

        public void SetHotkey(HotkeyModel hotkey, EventHandler<HotkeyEventArgs> action)
        {
            string hotkeyStr = hotkey.ToString();
            try
            {
                HotkeyManager.Current.AddOrReplace(hotkeyStr, hotkey.CharKey, hotkey.ModifierKeys, action);
            }
            catch (Exception)
            {
                string errorMsg = string.Format(InternationalizationManager.Instance.GetTranslation("registerHotkeyFailed"), hotkeyStr);
                MessageBox.Show(errorMsg);
            }
        }

        public void RemoveHotkey(string hotkeyStr)
        {
            if (!string.IsNullOrEmpty(hotkeyStr))
            {
                HotkeyManager.Current.Remove(hotkeyStr);
            }
        }

        /// <summary>
        /// Checks if Wox should ignore any hotkeys
        /// </summary>
        /// <returns></returns>
        private bool ShouldIgnoreHotkeys()
        {
            //double if to omit calling win32 function
            if (UserSettingStorage.Instance.IgnoreHotkeysOnFullscreen)
                if (WindowIntelopHelper.IsWindowFullscreen())
                    return true;

            return false;
        }

        private void SetCustomPluginHotkey()
        {
            if (UserSettingStorage.Instance.CustomPluginHotkeys == null) return;
            foreach (CustomPluginHotkey hotkey in UserSettingStorage.Instance.CustomPluginHotkeys)
            {
                CustomPluginHotkey hotkey1 = hotkey;
                SetHotkey(hotkey.Hotkey, delegate
                {
                    if (ShouldIgnoreHotkeys()) return;
                    ShowApp();
                    ChangeQuery(hotkey1.ActionKeyword, true);
                });
            }
        }

        private void OnHotkey(object sender, HotkeyEventArgs e)
        {
            if (ShouldIgnoreHotkeys()) return;
            ToggleWox();
            e.Handled = true;
        }

        private void ToggleWox()
        {
            if (MainVM.WindowVisibility.IsNotVisible())
            {
                ShowWox();
            }
            else
            {
                HideWox();
            }
        }

        #endregion
    }
}<|MERGE_RESOLUTION|>--- conflicted
+++ resolved
@@ -32,10 +32,6 @@
             MainVM = mainVM;
 
 
-<<<<<<< HEAD
-
-=======
->>>>>>> 320f78b3
             GlobalHotkey.Instance.hookedKeyboardCallback += KListener_hookedKeyboardCallback;
             WebRequest.RegisterPrefix("data", new DataWebRequestFactory());
 
@@ -132,20 +128,12 @@
 
         public void StartLoadingBar()
         {
-<<<<<<< HEAD
-            this.MainVM.ProgressBarVisibility = Visibility.Visible;
-=======
-            MainVM.IsProgressBarVisible = true;
->>>>>>> 320f78b3
+            MainVM.ProgressBarVisibility = Visibility.Visible;
         }
 
         public void StopLoadingBar()
         {
-<<<<<<< HEAD
-            this.MainVM.ProgressBarVisibility = Visibility.Collapsed;
-=======
-            MainVM.IsProgressBarVisible = false;
->>>>>>> 320f78b3
+            MainVM.ProgressBarVisibility = Visibility.Collapsed;
         }
 
         public void InstallPlugin(string path)
@@ -193,11 +181,7 @@
                     o.PluginID = plugin.ID;
                 });
 
-<<<<<<< HEAD
-                this.MainVM.ShowContextMenu(results, plugin.ID);
-=======
                 MainVM.ShowContextMenu(results, plugin.ID);
->>>>>>> 320f78b3
             }
         }
 
@@ -216,27 +200,16 @@
 
         private void HideWox()
         {
-<<<<<<< HEAD
-            UserSettingStorage.Instance.WindowLeft = this.MainVM.Left;
-            UserSettingStorage.Instance.WindowTop = this.MainVM.Top;
-            this.MainVM.WindowVisibility = Visibility.Collapsed;
-=======
             UserSettingStorage.Instance.WindowLeft = MainVM.Left;
             UserSettingStorage.Instance.WindowTop = MainVM.Top;
-            MainVM.IsVisible = false;
->>>>>>> 320f78b3
+            MainVM.WindowVisibility = Visibility.Collapsed;
         }
 
         private void ShowWox(bool selectAll = true)
         {
             UserSettingStorage.Instance.IncreaseActivateTimes();
-<<<<<<< HEAD
-            this.MainVM.WindowVisibility = Visibility.Visible;
-            this.MainVM.SelectAllText = true;
-=======
-            MainVM.IsVisible = true;
+            MainVM.WindowVisibility = Visibility.Visible;
             MainVM.SelectAllText = true;
->>>>>>> 320f78b3
         }
 
         public void SetHotkey(string hotkeyStr, EventHandler<HotkeyEventArgs> action)
