--- conflicted
+++ resolved
@@ -37,19 +37,7 @@
 
         private static ImageSource GetIcon(string fileName)
         {
-<<<<<<< HEAD
-            if (System.IO.File.Exists(fileName) == false)
-            {
-                return null;
-            }
-            
-            Icon icon = GetFileIcon(fileName);
-            if (icon == null) icon = Icon.ExtractAssociatedIcon(fileName);
-
-            if (icon != null)
-=======
             try
->>>>>>> e2ccd31e
             {
                 if (File.Exists(fileName) == false) return null;
                 Icon icon = GetFileIcon(fileName) ?? Icon.ExtractAssociatedIcon(fileName);
