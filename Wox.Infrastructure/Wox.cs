--- conflicted
+++ resolved
@@ -13,27 +13,18 @@
         private static readonly Assembly Assembly = Assembly.GetExecutingAssembly();
         public static readonly string ProgramDirectory = Directory.GetParent(Assembly.Location.NonNull()).ToString();
         public static readonly string ExecutablePath = Path.Combine(ProgramDirectory, Wox + ".exe");
-<<<<<<< HEAD
         public static readonly string ApplicationDirectory = Directory.GetParent(ProgramDirectory).ToString();
         public static readonly string RootDirectory = Directory.GetParent(ApplicationDirectory).ToString();
-
-        public const string PortableFolderName = "UserData";
-        public static string PortableDataPath = Path.Combine(ProgramDirectory, PortableFolderName);
-        public static string RoamingDataPath = Path.Combine(Environment.GetFolderPath(Environment.SpecialFolder.ApplicationData), Wox);
-=======
 
         public static bool IsPortableMode;
         public const string PortableFolderName = "UserData";
         public static string PortableDataPath = Path.Combine(ProgramDirectory, PortableFolderName);
->>>>>>> 1932515f
+        public static string RoamingDataPath = Path.Combine(Environment.GetFolderPath(Environment.SpecialFolder.ApplicationData), Wox);
         public static string DetermineDataDirectory()
         {
             if (Directory.Exists(PortableDataPath))
             {
-<<<<<<< HEAD
-=======
                 IsPortableMode = true;
->>>>>>> 1932515f
                 return PortableDataPath;
             }
             else
