﻿<?xml version="1.0" encoding="utf-8"?>
<Project ToolsVersion="12.0" DefaultTargets="Build" xmlns="http://schemas.microsoft.com/developer/msbuild/2003">
  <Import Project="$(MSBuildExtensionsPath)\$(MSBuildToolsVersion)\Microsoft.Common.props" Condition="Exists('$(MSBuildExtensionsPath)\$(MSBuildToolsVersion)\Microsoft.Common.props')" />
  <PropertyGroup>
    <Configuration Condition=" '$(Configuration)' == '' ">Debug</Configuration>
    <Platform Condition=" '$(Platform)' == '' ">AnyCPU</Platform>
    <ProjectGuid>{B749F0DB-8E75-47DB-9E5E-265D16D0C0D2}</ProjectGuid>
    <OutputType>Library</OutputType>
    <AppDesignerFolder>Properties</AppDesignerFolder>
    <RootNamespace>Wox.Core</RootNamespace>
    <AssemblyName>Wox.Core</AssemblyName>
    <TargetFrameworkVersion>v4.5.2</TargetFrameworkVersion>
    <FileAlignment>512</FileAlignment>
    <SolutionDir Condition="$(SolutionDir) == '' Or $(SolutionDir) == '*Undefined*'">..\</SolutionDir>
    <TargetFrameworkProfile />
    <NuGetPackageImportStamp>
    </NuGetPackageImportStamp>
  </PropertyGroup>
  <PropertyGroup Condition=" '$(Configuration)|$(Platform)' == 'Debug|AnyCPU' ">
    <DebugSymbols>true</DebugSymbols>
    <DebugType>full</DebugType>
    <Optimize>false</Optimize>
    <OutputPath>..\Output\Debug\</OutputPath>
    <DefineConstants>DEBUG;TRACE</DefineConstants>
    <ErrorReport>prompt</ErrorReport>
    <WarningLevel>4</WarningLevel>
    <Prefer32Bit>false</Prefer32Bit>
  </PropertyGroup>
  <PropertyGroup Condition=" '$(Configuration)|$(Platform)' == 'Release|AnyCPU' ">
    <DebugType>pdbonly</DebugType>
    <Optimize>true</Optimize>
    <OutputPath>..\Output\Release\</OutputPath>
    <DefineConstants>TRACE</DefineConstants>
    <ErrorReport>prompt</ErrorReport>
    <WarningLevel>4</WarningLevel>
    <Prefer32Bit>false</Prefer32Bit>
  </PropertyGroup>
  <ItemGroup>
    <Reference Include="PresentationCore" />
    <Reference Include="PresentationFramework" />
    <Reference Include="System" />
    <Reference Include="System.Core" />
    <Reference Include="System.Drawing" />
    <Reference Include="System.Net.Http" />
    <Reference Include="System.Windows.Forms" />
    <Reference Include="System.Xaml" />
    <Reference Include="System.Xml" />
    <Reference Include="WindowsBase" />
  </ItemGroup>
  <ItemGroup>
    <Compile Include="..\SolutionAssemblyInfo.cs">
      <Link>Properties\SolutionAssemblyInfo.cs</Link>
    </Compile>
    <Compile Include="Plugin\ExecutablePlugin.cs" />
    <Compile Include="Plugin\PluginsLoader.cs" />
<<<<<<< HEAD
    <Compile Include="Resource\LocalizationConverter.cs" />
    <Compile Include="Resource\LocalizedDescriptionAttribute.cs" />
=======
    <Compile Include="Plugin\QueryBuilder.cs" />
>>>>>>> 3184f8d2
    <Compile Include="Updater.cs" />
    <Compile Include="Resource\AvailableLanguages.cs" />
    <Compile Include="Resource\Internationalization.cs" />
    <Compile Include="Resource\InternationalizationManager.cs" />
    <Compile Include="Resource\Language.cs" />
    <Compile Include="Resource\ThemeManager.cs" />
    <Compile Include="Plugin\PluginInstaller.cs" />
    <Compile Include="Plugin\JsonRPCPlugin.cs" />
    <Compile Include="Plugin\JsonPRCModel.cs" />
    <Compile Include="Plugin\PluginConfig.cs" />
    <Compile Include="Plugin\PluginManager.cs" />
    <Compile Include="Plugin\PythonPlugin.cs" />
    <Compile Include="Properties\AssemblyInfo.cs" />
    <Compile Include="Resource\FontHelper.cs" />
    <Compile Include="Resource\Theme.cs" />
  </ItemGroup>
  <ItemGroup>
    <None Include="Plugin\README.md" />
    <None Include="README.md" />
  </ItemGroup>
  <ItemGroup>
    <ProjectReference Include="..\Wox.Infrastructure\Wox.Infrastructure.csproj">
      <Project>{4fd29318-a8ab-4d8f-aa47-60bc241b8da3}</Project>
      <Name>Wox.Infrastructure</Name>
    </ProjectReference>
    <ProjectReference Include="..\Wox.Plugin\Wox.Plugin.csproj">
      <Project>{8451ecdd-2ea4-4966-bb0a-7bbc40138e80}</Project>
      <Name>Wox.Plugin</Name>
    </ProjectReference>
  </ItemGroup>
  <ItemGroup>
    <Content Include="FodyWeavers.xml" />
  </ItemGroup>
  <ItemGroup>
    <PackageReference Include="Fody">
      <Version>1.29.2</Version>
      <IncludeAssets>runtime; build; native; contentfiles; analyzers; buildtransitive</IncludeAssets>
      <PrivateAssets>all</PrivateAssets>
    </PackageReference>
    <PackageReference Include="JetBrains.Annotations">
      <Version>10.3.0</Version>
    </PackageReference>
    <PackageReference Include="Newtonsoft.Json">
      <Version>9.0.1</Version>
    </PackageReference>
    <PackageReference Include="PropertyChanged.Fody">
      <Version>1.51.0</Version>
      <IncludeAssets>runtime; build; native; contentfiles; analyzers; buildtransitive</IncludeAssets>
      <PrivateAssets>all</PrivateAssets>
    </PackageReference>
    <PackageReference Include="squirrel.windows">
      <Version>1.5.2</Version>
    </PackageReference>
    <PackageReference Include="System.Runtime">
      <Version>4.0.0</Version>
    </PackageReference>
  </ItemGroup>
  <Import Project="$(MSBuildToolsPath)\Microsoft.CSharp.targets" />
  <!-- To modify your build process, add your task inside one of the targets below and uncomment it. 
       Other similar extension points exist, see Microsoft.Common.targets.
  <Target Name="BeforeBuild">
  </Target>
  <Target Name="AfterBuild">
  </Target>
  -->
</Project><|MERGE_RESOLUTION|>--- conflicted
+++ resolved
@@ -53,12 +53,9 @@
     </Compile>
     <Compile Include="Plugin\ExecutablePlugin.cs" />
     <Compile Include="Plugin\PluginsLoader.cs" />
-<<<<<<< HEAD
     <Compile Include="Resource\LocalizationConverter.cs" />
     <Compile Include="Resource\LocalizedDescriptionAttribute.cs" />
-=======
     <Compile Include="Plugin\QueryBuilder.cs" />
->>>>>>> 3184f8d2
     <Compile Include="Updater.cs" />
     <Compile Include="Resource\AvailableLanguages.cs" />
     <Compile Include="Resource\Internationalization.cs" />
